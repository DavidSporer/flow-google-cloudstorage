<?php
namespace Flownative\Google\CloudStorage;

/*
 * This file is part of the Flownative.Google.CloudStorage package.
 *
 * (c) Robert Lemke, Flownative GmbH - www.flownative.com
 *
 * This package is Open Source Software. For the full copyright and license
 * information, please view the LICENSE file which was distributed with this
 * source code.
 */

use Google\Cloud\Core\Exception\GoogleException;
use Google\Cloud\Core\Exception\NotFoundException;
use Google\Cloud\Storage\Bucket;
use Google\Cloud\Storage\StorageClient;
use Google\Cloud\Storage\StorageObject;
use TYPO3\Flow\Annotations as Flow;
use TYPO3\Flow\Log\SystemLoggerInterface;
use TYPO3\Flow\Resource\CollectionInterface;
use TYPO3\Flow\Resource\Exception;
use TYPO3\Flow\Resource\Publishing\MessageCollector;
use TYPO3\Flow\Resource\Resource;
use TYPO3\Flow\Resource\ResourceManager;
use TYPO3\Flow\Resource\ResourceMetaDataInterface;
use TYPO3\Flow\Resource\Target\TargetInterface;

/**
 * A resource publishing target based on Amazon S3
 */
class GcsTarget implements TargetInterface
{

    /**
     * Name which identifies this resource target
     *
     * @var string
     */
    protected $name;

    /**
     * Name of the S3 bucket which should be used for publication
     *
     * @var string
     */
    protected $bucketName;

    /**
     * A prefix to use for the key of bucket objects used by this storage
     *
     * @var string
     */
    protected $keyPrefix = '';

    /**
     * CORS (Cross-Origin Resource Sharing) allowed origins for published content
     *
     * @var string
     */
    protected $corsAllowOrigin = '*';

    /**
     * @var string
     */
    protected $baseUri;

    /**
     * Internal cache for known storages, indexed by storage name
     *
     * @var array<\TYPO3\Flow\Resource\Storage\StorageInterface>
     */
    protected $storages = array();

    /**
     * @Flow\Inject
     * @var SystemLoggerInterface
     */
    protected $systemLogger;

    /**
     * @Flow\Inject
     * @var ResourceManager
     */
    protected $resourceManager;

    /**
     * @Flow\Inject
     * @var MessageCollector
     */
    protected $messageCollector;

    /**
     * @Flow\Inject
     * @var StorageFactory
     */
    protected $storageFactory;

    /**
     * @var StorageClient
     */
    protected $storageClient;

    /**
     * @var Bucket
     */
    protected $currentBucket;

    /**
     * @var array
     */
    protected $existingObjectsInfo;

    /**
     * Constructor
     *
     * @param string $name Name of this target instance, according to the resource settings
     * @param array $options Options for this target
     * @throws Exception
     */
    public function __construct($name, array $options = array())
    {
        $this->name = $name;
        foreach ($options as $key => $value) {
            switch ($key) {
                case 'bucket':
                    $this->bucketName = $value;
                break;
                case 'keyPrefix':
                    $this->keyPrefix = ltrim($value, '/');
                break;
                case 'corsAllowOrigin':
                    $this->corsAllowOrigin = $value;
                break;
                case 'baseUri':
                    $this->baseUri = $value;
                break;
                default:
                    if ($value !== null) {
                        throw new Exception(sprintf('An unknown option "%s" was specified in the configuration of the "%s" resource GcsTarget. Please check your settings.', $key, $name), 1446719852);
                    }
            }
        }
    }

    /**
     * Initialize the Google Cloud Storage instance
     *
     * @return void
     * @throws \Flownative\Google\CloudStorage\Exception
     */
    public function initializeObject()
    {
        $this->storageClient = $this->storageFactory->create();
    }

    /**
     * Returns the name of this target instance
     *
     * @return string The target instance name
     */
    public function getName()
    {
        return $this->name;
    }

    /**
     * Returns the S3 object key prefix
     *
     * @return string
     */
    public function getKeyPrefix()
    {
        return $this->keyPrefix;
    }

    /**
     * Publishes the whole collection to this target
     *
     * @param CollectionInterface $collection The collection to publish
     * @throws Exception
     * @throws \Exception
     * @throws \Neos\Flow\Exception
     */
    public function publishCollection(CollectionInterface $collection)
    {
        if (!isset($this->existingObjectsInfo)) {
            $this->existingObjectsInfo = [];
            $parameters = [
                'prefix' => $this->keyPrefix
            ];

            foreach ($this->getCurrentBucket()->objects($parameters) as $storageObject) {
                /** @var StorageObject $storageObject */
                $this->existingObjectsInfo[$storageObject->name()] = true;
            }
        }

        $obsoleteObjects = $this->existingObjectsInfo;
        $targetBucket = $this->getCurrentBucket();

        $storage = $collection->getStorage();
        if ($storage instanceof GcsStorage) {
<<<<<<< HEAD
            $storageBucketName = $storage->getBucketName();
            if ($storageBucketName === $this->bucketName && $storage->getKeyPrefix() === $this->keyPrefix) {
                throw new Exception(sprintf('Could not publish collection %s because the source and target bucket is the same, with identical key prefixes. Either choose a different bucket or at least key prefix for the target.', $collection->getName()), 1446721125);
            }

            $storageBucket = $this->storageClient->bucket($storageBucketName);

            foreach ($collection->getObjects() as $object) {
                /** @var \TYPO3\Flow\Resource\Storage\Object $object */
                $targetObjectName = $this->keyPrefix . $this->getRelativePublicationPathAndFilename($object);

                try {
                    $storageBucket->object($storage->getKeyPrefix() . $object->getSha1())->copy($targetBucket, [
                        'name' => $targetObjectName,
                        'predefinedAcl' => 'publicRead',
                        'contentType' => $object->getMediaType(),
                        'cacheControl' => 'public, max-age=1209600',
                    ]);
                } catch (GoogleException $e) {
                    $googleError = json_decode($e->getMessage());
                    if ($googleError instanceof \stdClass && isset($googleError->error->message)) {
                        $this->messageCollector->append(sprintf('Could not copy resource with SHA1 hash %s of collection %s from bucket %s to %s: %s', $object->getSha1(), $collection->getName(), $storageBucketName, $this->bucketName, $googleError->error->message));
                    } else {
                        $this->messageCollector->append(sprintf('Could not copy resource with SHA1 hash %s of collection %s from bucket %s to %s: %s', $object->getSha1(), $collection->getName(), $storageBucketName, $this->bucketName, $e->getMessage()));
                    }
                    continue;
                }
                $this->systemLogger->log(sprintf('Successfully copied resource as object "%s" (MD5: %s) from bucket "%s" to bucket "%s"', $targetObjectName, $object->getMd5() ?: 'unknown', $storageBucketName, $this->bucketName), LOG_DEBUG);
                unset($obsoleteObjects[$this->getRelativePublicationPathAndFilename($object)]);
            }
=======
            $this->publishCollectionFromGoogleCloudStorage($collection, $storage, $this->existingObjectsInfo, $obsoleteObjects, $targetBucket);
>>>>>>> 157c6ca2
        } else {
            foreach ($collection->getObjects() as $object) {
                /** @var \TYPO3\Flow\Resource\Storage\Object $object */
                $this->publishFile($object->getStream(), $this->getRelativePublicationPathAndFilename($object), $object);
                unset($obsoleteObjects[$this->getRelativePublicationPathAndFilename($object)]);
            }
        }

        $this->systemLogger->log(sprintf('Removing %s obsolete objects from target bucket "%s".', count($obsoleteObjects), $this->bucketName), LOG_INFO);
        foreach (array_keys($obsoleteObjects) as $relativePathAndFilename) {
            try {
                $targetBucket->object($this->keyPrefix . $relativePathAndFilename)->delete();
            } catch (NotFoundException $e) {
            }
        }
    }

    /**
     * @param CollectionInterface $collection
     * @param GcsStorage $storage
     * @param array $existingObjects
     * @param array $obsoleteObjects
     * @param Bucket $targetBucket
     * @throws Exception
     * @throws \Neos\Flow\Exception
     */
    private function publishCollectionFromGoogleCloudStorage(CollectionInterface $collection, GcsStorage $storage, array $existingObjects, array &$obsoleteObjects, Bucket $targetBucket)
    {
        $storageBucketName = $storage->getBucketName();
        if ($storageBucketName === $this->bucketName && $storage->getKeyPrefix() === $this->keyPrefix) {
            throw new Exception(sprintf('Could not publish collection %s because the source and target bucket is the same, with identical key prefixes. Either choose a different bucket or at least key prefix for the target.', $collection->getName()), 1446721125);
        }

        $storageBucket = $this->storageClient->bucket($storageBucketName);
        $iteration = 0;

        $this->systemLogger->log(sprintf('Found %s existing objects in target bucket "%s".', count($existingObjects), $this->bucketName), LOG_INFO);

        foreach ($collection->getObjects() as $object) {
            /** @var \Neos\Flow\ResourceManagement\Storage\StorageObject $object */
            $targetObjectName = $this->keyPrefix . $this->getRelativePublicationPathAndFilename($object);
            if (isset($existingObjects[$targetObjectName])) {
                $this->systemLogger->log(sprintf('Skipping object "%s" because it already exists in bucket "%s"', $targetObjectName, $this->bucketName), LOG_DEBUG);
                unset($obsoleteObjects[$targetObjectName]);
                continue;
            }

            try {
                $this->systemLogger->log(sprintf('Copy object "%s" to bucket "%s"', $targetObjectName, $this->bucketName), LOG_DEBUG);
                $options = [
                    'name' => $targetObjectName,
                    'predefinedAcl' => 'publicRead',
                    'contentType' => $object->getMediaType(),
                    'cacheControl' => 'public, max-age=1209600',
                ];

                $storageBucket->object($storage->getKeyPrefix() . $object->getSha1())->copy($targetBucket, $options);
            } catch (GoogleException $e) {
                $googleError = json_decode($e->getMessage());
                if ($googleError instanceof \stdClass && isset($googleError->error->message)) {
                    $this->messageCollector->append(sprintf('Could not copy resource with SHA1 hash %s of collection %s from bucket %s to %s: %s', $object->getSha1(), $collection->getName(), $storageBucketName, $this->bucketName, $googleError->error->message));
                } else {
                    $this->messageCollector->append(sprintf('Could not copy resource with SHA1 hash %s of collection %s from bucket %s to %s: %s', $object->getSha1(), $collection->getName(), $storageBucketName, $this->bucketName, $e->getMessage()));
                }
                continue;
            }
            $this->systemLogger->log(sprintf('Successfully copied resource as object "%s" (MD5: %s) from bucket "%s" to bucket "%s"', $targetObjectName, $object->getMd5() ?: 'unknown', $storageBucketName, $this->bucketName), LOG_DEBUG);
            unset($targetObjectName);
            $iteration ++;
        }

        $this->systemLogger->log(sprintf('Published %s new objects to target bucket "%s".', $iteration, $this->bucketName), LOG_INFO);
    }

    /**
     * Returns the web accessible URI pointing to the given static resource
     *
     * @param string $relativePathAndFilename Relative path and filename of the static resource
     * @return string The URI
     */
    public function getPublicStaticResourceUri($relativePathAndFilename)
    {
        $relativePathAndFilename = $this->encodeRelativePathAndFilenameForUri($relativePathAndFilename);
        return 'https://storage.googleapis.com/' . $this->bucketName . '/'. $this->keyPrefix . $relativePathAndFilename;
    }

    /**
     * Publishes the given persistent resource from the given storage
     *
     * @param \TYPO3\Flow\Resource\Resource $resource The resource to publish
     * @param CollectionInterface $collection The collection the given resource belongs to
     * @return void
     * @throws Exception
     * @throws \Exception
     * @throws \Neos\Flow\Exception
     */
    public function publishResource(Resource $resource, CollectionInterface $collection)
    {
        $storage = $collection->getStorage();
        if ($storage instanceof GcsStorage) {
            if ($storage->getBucketName() === $this->bucketName && $storage->getKeyPrefix() === $this->keyPrefix) {
                throw new Exception(sprintf('Could not publish resource with SHA1 hash %s of collection %s because the source and target bucket is the same, with identical key prefixes. Either choose a different bucket or at least key prefix for the target.', $resource->getSha1(), $collection->getName()), 1446721574);
            }
            $targetObjectName = $this->keyPrefix . $this->getRelativePublicationPathAndFilename($resource);
            $storageBucket = $this->storageClient->bucket($storage->getBucketName());

            try {
                $storageBucket->object($storage->getKeyPrefix() . $resource->getSha1())->copy($this->getCurrentBucket(), [
                    'name' => $targetObjectName,
                    'predefinedAcl' => 'publicRead',
                    'contentType' => $resource->getMediaType(),
                    'cacheControl' => 'public, max-age=1209600',
                ]);

            } catch (GoogleException $e) {
                $googleError = json_decode($e->getMessage());
                if ($googleError instanceof \stdClass && isset($googleError->error->message)) {
                    $this->messageCollector->append(sprintf('Could not copy resource with SHA1 hash %s of collection %s from bucket %s to %s: %s', $resource->getSha1(), $collection->getName(), $storage->getBucketName(), $this->bucketName, $googleError->error->message), LOG_ERR, 1446721791);
                } else {
                    $this->messageCollector->append(sprintf('Could not copy resource with SHA1 hash %s of collection %s from bucket %s to %s: %s', $resource->getSha1(), $collection->getName(), $storage->getBucketName(), $this->bucketName, $e->getMessage()), LOG_ERR, 1446721791);
                }
                return;
            }

            $this->systemLogger->log(sprintf('Successfully published resource as object "%s" (MD5: %s) by copying from bucket "%s" to bucket "%s"', $targetObjectName, $resource->getMd5() ?: 'unknown', $storage->getBucketName(), $this->bucketName), LOG_DEBUG);
        } else {
            $sourceStream = $resource->getStream();
            if ($sourceStream === false) {
                $this->messageCollector->append(sprintf('Could not publish resource with SHA1 hash %s of collection %s because there seems to be no corresponding data in the storage.', $resource->getSha1(), $collection->getName()), LOG_ERR, 1446721810);
                return;
            }
            $this->publishFile($sourceStream, $this->getRelativePublicationPathAndFilename($resource), $resource);
        }
    }

    /**
     * Unpublishes the given persistent resource
     *
<<<<<<< HEAD
     * @param \TYPO3\Flow\Resource\Resource $resource The resource to unpublish
=======
     * @param \Neos\Flow\ResourceManagement\PersistentResource $resource The resource to unpublish
     * @throws \Exception
>>>>>>> 157c6ca2
     */
    public function unpublishResource(Resource $resource)
    {
        try {
            $objectName = $this->keyPrefix . $this->getRelativePublicationPathAndFilename($resource);
            $this->getCurrentBucket()->object($objectName)->delete();
            $this->systemLogger->log(sprintf('Successfully unpublished resource as object "%s" (MD5: %s) from bucket "%s"', $objectName, $resource->getMd5() ?: 'unknown', $this->bucketName), LOG_DEBUG);
        } catch (NotFoundException $e) {
        }
    }

    /**
     * Returns the web accessible URI pointing to the specified persistent resource
     *
     * @param \TYPO3\Flow\Resource\Resource $resource Resource object or the resource hash of the resource
     * @return string The URI
     */
    public function getPublicPersistentResourceUri(Resource $resource)
    {
        $relativePathAndFilename = $this->encodeRelativePathAndFilenameForUri($this->getRelativePublicationPathAndFilename($resource));
        if ($this->baseUri != '') {
            return $this->baseUri . $relativePathAndFilename;
        } else {
            return 'https://storage.googleapis.com/' . $this->bucketName . '/'. $this->keyPrefix . $relativePathAndFilename;
        }
    }

    /**
     * Publishes the specified source file to this target, with the given relative path.
     *
     * @param resource $sourceStream
     * @param string $relativeTargetPathAndFilename
     * @param ResourceMetaDataInterface $metaData
     * @throws \Exception
     */
    protected function publishFile($sourceStream, $relativeTargetPathAndFilename, ResourceMetaDataInterface $metaData)
    {
        $objectName = $this->keyPrefix . $relativeTargetPathAndFilename;
        try {
            $this->getCurrentBucket()->upload($sourceStream, [
                'name' => $objectName,
                'predefinedAcl' => 'publicRead',
                'contentType' => $metaData->getMediaType(),
                'cacheControl' => 'public, max-age=1209600',
            ]);

            $this->systemLogger->log(sprintf('Successfully published resource as object "%s" in bucket "%s" with MD5 hash "%s"', $objectName, $this->bucketName, $metaData->getMd5() ?: 'unknown'), LOG_DEBUG);
        } catch (\Exception $e) {
            $this->messageCollector->append(sprintf('Failed publishing resource as object "%s" in bucket "%s" with MD5 hash "%s": %s', $objectName, $this->bucketName, $metaData->getMd5() ?: 'unknown', $e->getMessage()), LOG_WARNING, 1506847965352);
            if (is_resource($sourceStream)) {
                fclose($sourceStream);
            }
            return;
        }
    }

    /**
     * Determines and returns the relative path and filename for the given Storage Object or Resource. If the given
     * object represents a persistent resource, its own relative publication path will be empty. If the given object
     * represents a static resources, it will contain a relative path.
     *
     * @param ResourceMetaDataInterface $object Resource or Storage Object
     * @return string The relative path and filename, for example "c828d0f88ce197be1aff7cc2e5e86b1244241ac6/MyPicture.jpg"
     */
    protected function getRelativePublicationPathAndFilename(ResourceMetaDataInterface $object)
    {
        if ($object->getRelativePublicationPath() !== '') {
            $pathAndFilename = $object->getRelativePublicationPath() . $object->getFilename();
        } else {
            $pathAndFilename = $object->getSha1() . '/' . $object->getFilename();
        }
        return $pathAndFilename;
    }

    /**
     * Applies rawurlencode() to all path segments of the given $relativePathAndFilename
     *
     * @param string $relativePathAndFilename
     * @return string
     */
    protected function encodeRelativePathAndFilenameForUri($relativePathAndFilename)
    {
        return implode('/', array_map('rawurlencode', explode('/', $relativePathAndFilename)));
    }

    /**
     * @return Bucket
     */
    protected function getCurrentBucket()
    {
        if ($this->currentBucket === null) {
            $this->currentBucket = $this->storageClient->bucket($this->bucketName);
        }
        return $this->currentBucket;
    }
}
<|MERGE_RESOLUTION|>--- conflicted
+++ resolved
@@ -180,7 +180,7 @@
      * @param CollectionInterface $collection The collection to publish
      * @throws Exception
      * @throws \Exception
-     * @throws \Neos\Flow\Exception
+     * @throws \TYPO3\Flow\Exception
      */
     public function publishCollection(CollectionInterface $collection)
     {
@@ -201,40 +201,7 @@
 
         $storage = $collection->getStorage();
         if ($storage instanceof GcsStorage) {
-<<<<<<< HEAD
-            $storageBucketName = $storage->getBucketName();
-            if ($storageBucketName === $this->bucketName && $storage->getKeyPrefix() === $this->keyPrefix) {
-                throw new Exception(sprintf('Could not publish collection %s because the source and target bucket is the same, with identical key prefixes. Either choose a different bucket or at least key prefix for the target.', $collection->getName()), 1446721125);
-            }
-
-            $storageBucket = $this->storageClient->bucket($storageBucketName);
-
-            foreach ($collection->getObjects() as $object) {
-                /** @var \TYPO3\Flow\Resource\Storage\Object $object */
-                $targetObjectName = $this->keyPrefix . $this->getRelativePublicationPathAndFilename($object);
-
-                try {
-                    $storageBucket->object($storage->getKeyPrefix() . $object->getSha1())->copy($targetBucket, [
-                        'name' => $targetObjectName,
-                        'predefinedAcl' => 'publicRead',
-                        'contentType' => $object->getMediaType(),
-                        'cacheControl' => 'public, max-age=1209600',
-                    ]);
-                } catch (GoogleException $e) {
-                    $googleError = json_decode($e->getMessage());
-                    if ($googleError instanceof \stdClass && isset($googleError->error->message)) {
-                        $this->messageCollector->append(sprintf('Could not copy resource with SHA1 hash %s of collection %s from bucket %s to %s: %s', $object->getSha1(), $collection->getName(), $storageBucketName, $this->bucketName, $googleError->error->message));
-                    } else {
-                        $this->messageCollector->append(sprintf('Could not copy resource with SHA1 hash %s of collection %s from bucket %s to %s: %s', $object->getSha1(), $collection->getName(), $storageBucketName, $this->bucketName, $e->getMessage()));
-                    }
-                    continue;
-                }
-                $this->systemLogger->log(sprintf('Successfully copied resource as object "%s" (MD5: %s) from bucket "%s" to bucket "%s"', $targetObjectName, $object->getMd5() ?: 'unknown', $storageBucketName, $this->bucketName), LOG_DEBUG);
-                unset($obsoleteObjects[$this->getRelativePublicationPathAndFilename($object)]);
-            }
-=======
             $this->publishCollectionFromGoogleCloudStorage($collection, $storage, $this->existingObjectsInfo, $obsoleteObjects, $targetBucket);
->>>>>>> 157c6ca2
         } else {
             foreach ($collection->getObjects() as $object) {
                 /** @var \TYPO3\Flow\Resource\Storage\Object $object */
@@ -259,7 +226,7 @@
      * @param array $obsoleteObjects
      * @param Bucket $targetBucket
      * @throws Exception
-     * @throws \Neos\Flow\Exception
+     * @throws \TYPO3\Flow\Exception
      */
     private function publishCollectionFromGoogleCloudStorage(CollectionInterface $collection, GcsStorage $storage, array $existingObjects, array &$obsoleteObjects, Bucket $targetBucket)
     {
@@ -274,7 +241,7 @@
         $this->systemLogger->log(sprintf('Found %s existing objects in target bucket "%s".', count($existingObjects), $this->bucketName), LOG_INFO);
 
         foreach ($collection->getObjects() as $object) {
-            /** @var \Neos\Flow\ResourceManagement\Storage\StorageObject $object */
+            /** @var \TYPO3\Flow\Resource\Storage\Object $object */
             $targetObjectName = $this->keyPrefix . $this->getRelativePublicationPathAndFilename($object);
             if (isset($existingObjects[$targetObjectName])) {
                 $this->systemLogger->log(sprintf('Skipping object "%s" because it already exists in bucket "%s"', $targetObjectName, $this->bucketName), LOG_DEBUG);
@@ -329,7 +296,7 @@
      * @return void
      * @throws Exception
      * @throws \Exception
-     * @throws \Neos\Flow\Exception
+     * @throws \TYPO3\Flow\Exception
      */
     public function publishResource(Resource $resource, CollectionInterface $collection)
     {
@@ -373,12 +340,7 @@
     /**
      * Unpublishes the given persistent resource
      *
-<<<<<<< HEAD
      * @param \TYPO3\Flow\Resource\Resource $resource The resource to unpublish
-=======
-     * @param \Neos\Flow\ResourceManagement\PersistentResource $resource The resource to unpublish
-     * @throws \Exception
->>>>>>> 157c6ca2
      */
     public function unpublishResource(Resource $resource)
     {
